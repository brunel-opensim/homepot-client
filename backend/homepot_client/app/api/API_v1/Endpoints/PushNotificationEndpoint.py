"""API endpoints for managing push notifications in the HomePot system."""

# mypy: ignore-errors
# Note: Type checking disabled for this file due to dynamic audit logging API
# TODO: Update audit logging calls to match current AuditLogger signature

import logging
from datetime import datetime
from typing import Any, Dict, List, Optional

from fastapi import APIRouter, HTTPException, status
from pydantic import BaseModel, Field

from homepot_client.audit import AuditEventType, get_audit_logger
<<<<<<< HEAD
from homepot_client.push_notifications.factory import (
    register_provider as PushNotificationFactory,
)
=======
from homepot_client.push_notifications.factory import PushNotificationProvider
>>>>>>> 5c70c060

# Configure logging
logging.basicConfig(level=logging.INFO)
logger = logging.getLogger(__name__)

router = APIRouter()
audit_logger = get_audit_logger()


# Pydantic models for API requests/responses
class PushSubscription(BaseModel):
    """Model for push notification subscription."""

    platform: str = Field(
        ..., description="Platform type (fcm, wns, apns, web_push, mqtt)"
    )
    device_token: str = Field(
        ..., description="Device token or subscription info (JSON for Web Push)"
    )
    device_info: Optional[Dict[str, Any]] = Field(
        default=None, description="Additional device information"
    )
    user_id: Optional[str] = Field(
        default=None, description="User ID associated with subscription"
    )
    device_id: Optional[str] = Field(default=None, description="Device ID for tracking")


class SendNotificationRequest(BaseModel):
    """Request model for sending push notification."""

    platform: str = Field(
        ..., description="Platform type (fcm, wns, apns, web_push, mqtt)"
    )
    device_token: str = Field(..., description="Device token or subscription info")
    title: str = Field(..., description="Notification title", max_length=200)
    body: str = Field(..., description="Notification body", max_length=500)
    data: Optional[Dict[str, Any]] = Field(
        default=None, description="Additional notification data"
    )
    priority: Optional[str] = Field(
        default="normal", description="Notification priority (high, normal, low)"
    )
    badge: Optional[int] = Field(default=None, description="Badge count (APNs)")
    sound: Optional[str] = Field(default=None, description="Sound file name")
    icon: Optional[str] = Field(default=None, description="Notification icon URL")
    image: Optional[str] = Field(default=None, description="Image URL")
    ttl: Optional[int] = Field(default=86400, description="Time to live in seconds")


class BulkNotificationRequest(BaseModel):
    """Request model for sending bulk notifications."""

    platform: str = Field(..., description="Platform type")
    device_tokens: List[str] = Field(
        ..., description="List of device tokens", min_length=1, max_length=1000
    )
    title: str = Field(..., description="Notification title", max_length=200)
    body: str = Field(..., description="Notification body", max_length=500)
    data: Optional[Dict[str, Any]] = Field(
        default=None, description="Additional notification data"
    )


class TopicNotificationRequest(BaseModel):
    """Request model for MQTT topic-based notifications."""

    topic: str = Field(..., description="MQTT topic to publish to")
    message: str = Field(..., description="Message payload")
    qos: Optional[int] = Field(default=1, description="Quality of Service (0, 1, 2)")
    retain: Optional[bool] = Field(default=False, description="Retain message flag")


# Get push notification provider instance
async def get_push_provider(platform: str):
    """Get push notification provider for the specified platform."""
    try:
<<<<<<< HEAD
        provider = PushNotificationFactory(platform)
=======
        provider = PushNotificationProvider.create_provider(platform)
>>>>>>> 5c70c060
        await provider.initialize()
        return provider
    except ValueError as e:
        logger.error(f"Invalid platform '{platform}': {e}")
        raise HTTPException(
            status_code=status.HTTP_400_BAD_REQUEST,
            detail=(
                f"Invalid platform '{platform}'. "
                "Supported: fcm, wns, apns, web_push, mqtt"
            ),
        )
    except Exception as e:
        logger.error(
            f"Failed to initialize provider for '{platform}': {e}", exc_info=True
        )
        raise HTTPException(
            status_code=status.HTTP_500_INTERNAL_SERVER_ERROR,
            detail=(
                f"Failed to initialize {platform} provider. "
                "Please check server logs."
            ),
        )


@router.get("/vapid-public-key", tags=["Push Notifications"])
async def get_vapid_public_key() -> Dict[str, str]:
    """Get VAPID public key for Web Push subscriptions."""
    try:
        provider = await get_push_provider("web_push")
        public_key = provider.get_vapid_public_key()

        audit_logger.log_event(
            event_type=AuditEventType.API_CALL,
            message="Retrieved VAPID public key",
            metadata={"platform": "web_push"},
        )

        return {
            "publicKey": public_key,
            "platform": "web_push",
            "timestamp": datetime.utcnow().isoformat(),
        }
    except Exception as e:
        logger.error(f"Failed to get VAPID public key: {e}", exc_info=True)
        raise HTTPException(
            status_code=status.HTTP_500_INTERNAL_SERVER_ERROR,
            detail="Failed to get VAPID public key. Please check server logs.",
        )


@router.post(
    "/subscribe", status_code=status.HTTP_201_CREATED, tags=["Push Notifications"]
)
async def subscribe_to_push(subscription: PushSubscription) -> Dict[str, Any]:
    """
    Register a device for push notifications.

    Validates the device token and stores subscription information.
    """
    try:
        provider = await get_push_provider(subscription.platform)

        # Validate device token
        is_valid = await provider.validate_device_token(subscription.device_token)

        if not is_valid:
            raise HTTPException(
                status_code=status.HTTP_400_BAD_REQUEST,
                detail=f"Invalid device token for platform '{subscription.platform}'",
            )

        audit_logger.log_event(
            event_type=AuditEventType.DEVICE_REGISTERED,
            message=f"Device subscribed to {subscription.platform} push notifications",
            metadata={
                "platform": subscription.platform,
                "device_id": subscription.device_id,
                "user_id": subscription.user_id,
            },
        )

        return {
            "success": True,
            "message": "Successfully subscribed to push notifications",
            "platform": subscription.platform,
            "device_id": subscription.device_id,
            "timestamp": datetime.utcnow().isoformat(),
        }

    except HTTPException:
        raise
    except Exception as e:
        logger.error(
            f"Subscription failed for {subscription.platform}: {e}", exc_info=True
        )
        raise HTTPException(
            status_code=status.HTTP_500_INTERNAL_SERVER_ERROR,
            detail="Subscription failed. Please check server logs.",
        )


@router.post("/send", tags=["Push Notifications"])
async def send_notification(request: SendNotificationRequest) -> Dict[str, Any]:
    """
    Send a push notification to a specific device.

    Supports all platforms: FCM, WNS, APNs, Web Push, and MQTT.
    """
    try:
        provider = await get_push_provider(request.platform)

        # Build notification payload
        notification_data = {
            "title": request.title,
            "body": request.body,
            "data": request.data or {},
        }

        # Add optional fields if provided
        if request.priority:
            notification_data["priority"] = request.priority
        if request.badge is not None:
            notification_data["badge"] = request.badge
        if request.sound:
            notification_data["sound"] = request.sound
        if request.icon:
            notification_data["icon"] = request.icon
        if request.image:
            notification_data["image"] = request.image
        if request.ttl:
            notification_data["ttl"] = request.ttl

        # Send notification
        result = await provider.send_notification(
            device_token=request.device_token, notification_data=notification_data
        )

        audit_logger.log_event(
            event_type=AuditEventType.NOTIFICATION_SENT,
            message=f"Push notification sent via {request.platform}",
            metadata={
                "platform": request.platform,
                "title": request.title,
                "success": result.get("success", False),
            },
        )

        return {
            "success": result.get("success", False),
            "message": result.get("message", "Notification sent"),
            "platform": request.platform,
            "timestamp": datetime.utcnow().isoformat(),
            "details": result,
        }

    except HTTPException:
        raise
    except Exception as e:
        logger.error(f"Failed to send notification via {request.platform}: {e}")
        raise HTTPException(
            status_code=status.HTTP_500_INTERNAL_SERVER_ERROR,
            detail=f"Failed to send notification: {str(e)}",
        )


@router.post("/send-bulk", tags=["Push Notifications"])
async def send_bulk_notifications(request: BulkNotificationRequest) -> Dict[str, Any]:
    """
    Send push notifications to multiple devices.

    Efficiently sends the same notification to multiple device tokens.
    """
    try:
        provider = await get_push_provider(request.platform)

        # Build notification payload
        notification_data = {
            "title": request.title,
            "body": request.body,
            "data": request.data or {},
        }

        # Send bulk notification
        result = await provider.send_bulk_notifications(
            device_tokens=request.device_tokens, notification_data=notification_data
        )

        audit_logger.log_event(
            event_type=AuditEventType.NOTIFICATION_SENT,
            message=f"Bulk push notifications sent via {request.platform}",
            metadata={
                "platform": request.platform,
                "device_count": len(request.device_tokens),
                "success_count": result.get("success_count", 0),
                "failure_count": result.get("failure_count", 0),
            },
        )

        return {
            "success": True,
            "message": "Bulk notifications processed",
            "platform": request.platform,
            "total": len(request.device_tokens),
            "success_count": result.get("success_count", 0),
            "failure_count": result.get("failure_count", 0),
            "timestamp": datetime.utcnow().isoformat(),
            "details": result,
        }

    except HTTPException:
        raise
    except Exception as e:
        logger.error(f"Failed to send bulk notifications via {request.platform}: {e}")
        raise HTTPException(
            status_code=status.HTTP_500_INTERNAL_SERVER_ERROR,
            detail=f"Failed to send bulk notifications: {str(e)}",
        )


@router.post("/mqtt/publish", tags=["Push Notifications", "MQTT"])
async def publish_mqtt_topic(request: TopicNotificationRequest) -> Dict[str, Any]:
    """
    Publish a message to an MQTT topic.

    Specifically for MQTT-based push notifications to IoT/Industrial devices.
    """
    try:
        provider = await get_push_provider("mqtt")

        # Send topic notification
        result = await provider.send_topic_notification(
            topic=request.topic,
            message=request.message,
            qos=request.qos,
            retain=request.retain,
        )

        audit_logger.log_event(
            event_type=AuditEventType.NOTIFICATION_SENT,
            message=f"MQTT message published to topic: {request.topic}",
            metadata={
                "platform": "mqtt",
                "topic": request.topic,
                "qos": request.qos,
                "retain": request.retain,
            },
        )

        return {
            "success": result.get("success", False),
            "message": "MQTT message published",
            "topic": request.topic,
            "qos": request.qos,
            "timestamp": datetime.utcnow().isoformat(),
        }

    except HTTPException:
        raise
    except Exception as e:
        logger.error(f"Failed to publish MQTT message: {e}")
        raise HTTPException(
            status_code=status.HTTP_500_INTERNAL_SERVER_ERROR,
            detail=f"Failed to publish MQTT message: {str(e)}",
        )


@router.get("/platforms", tags=["Push Notifications"])
async def list_platforms() -> Dict[str, Any]:
    """List all available push notification platforms and their status."""
    platforms_info = []

    for platform in ["fcm", "wns", "apns", "web_push", "mqtt"]:
        try:
            provider = await get_push_provider(platform)
            info = await provider.get_platform_info()
            platforms_info.append(
                {"platform": platform, "available": True, "info": info}
            )
        except Exception as e:
            logger.warning(f"Platform {platform} unavailable: {e}")
            platforms_info.append(
                {"platform": platform, "available": False, "error": str(e)}
            )

    return {
        "platforms": platforms_info,
        "total": len(platforms_info),
        "timestamp": datetime.utcnow().isoformat(),
    }


@router.get("/platforms/{platform}/info", tags=["Push Notifications"])
async def get_platform_info(platform: str) -> Dict[str, Any]:
    """Get detailed information about a specific platform."""
    try:
        provider = await get_push_provider(platform)
        info = await provider.get_platform_info()

        return {
            "platform": platform,
            "info": info,
            "timestamp": datetime.utcnow().isoformat(),
        }

    except HTTPException:
        raise
    except Exception as e:
        logger.error(f"Failed to get platform info for {platform}: {e}")
        raise HTTPException(
            status_code=status.HTTP_500_INTERNAL_SERVER_ERROR,
            detail=f"Failed to get platform info: {str(e)}",
        )


@router.post("/test", tags=["Push Notifications"])
async def send_test_notification(platform: str, device_token: str) -> Dict[str, Any]:
    """
    Send a test notification to verify the setup.

    Useful for testing push notification configuration.
    """
    try:
        provider = await get_push_provider(platform)

        test_notification = {
            "title": "HOMEPOT Test Notification",
            "body": f"This is a test notification from HOMEPOT on {platform}",
            "data": {
                "test": True,
                "timestamp": datetime.utcnow().isoformat(),
                "platform": platform,
            },
        }

        result = await provider.send_notification(
            device_token=device_token, notification_data=test_notification
        )

        audit_logger.log_event(
            event_type=AuditEventType.NOTIFICATION_SENT,
            message=f"Test notification sent via {platform}",
            metadata={"platform": platform, "test": True},
        )

        return {
            "success": result.get("success", False),
            "message": "Test notification sent",
            "platform": platform,
            "timestamp": datetime.utcnow().isoformat(),
            "details": result,
        }

    except HTTPException:
        raise
    except Exception as e:
        logger.error(f"Failed to send test notification via {platform}: {e}")
        raise HTTPException(
            status_code=status.HTTP_500_INTERNAL_SERVER_ERROR,
            detail=f"Failed to send test notification: {str(e)}",
        )<|MERGE_RESOLUTION|>--- conflicted
+++ resolved
@@ -12,13 +12,7 @@
 from pydantic import BaseModel, Field
 
 from homepot_client.audit import AuditEventType, get_audit_logger
-<<<<<<< HEAD
-from homepot_client.push_notifications.factory import (
-    register_provider as PushNotificationFactory,
-)
-=======
 from homepot_client.push_notifications.factory import PushNotificationProvider
->>>>>>> 5c70c060
 
 # Configure logging
 logging.basicConfig(level=logging.INFO)
@@ -96,11 +90,7 @@
 async def get_push_provider(platform: str):
     """Get push notification provider for the specified platform."""
     try:
-<<<<<<< HEAD
-        provider = PushNotificationFactory(platform)
-=======
         provider = PushNotificationProvider.create_provider(platform)
->>>>>>> 5c70c060
         await provider.initialize()
         return provider
     except ValueError as e:
