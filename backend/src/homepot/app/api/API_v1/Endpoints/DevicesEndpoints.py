"""API endpoints for managing Device in the HomePot system."""

import logging
from typing import Any, Dict, List, Optional

from fastapi import APIRouter, HTTPException
from pydantic import BaseModel

from homepot.client import HomepotClient
from homepot.database import get_database_service
from homepot.models import DeviceType

client_instance: Optional[HomepotClient] = None

# Configure logging
logging.basicConfig(level=logging.INFO)
logger = logging.getLogger(__name__)


router = APIRouter()


class CreateDeviceRequest(BaseModel):
    """Request model for creating a new device."""

    device_id: str
    name: str
    device_type: str = DeviceType.POS_TERMINAL
    ip_address: Optional[str] = None
    config: Optional[Dict] = None

    class Config:
        """Pydantic model configuration with example data."""

        json_schema_extra = {
            "example": {
                "device_id": "pos-terminal-001",
                "name": "POS Terminal 1",
                "device_type": "pos_terminal",
                "ip_address": "192.168.1.10",
                "config": {"gateway_url": "https://payments.example.com"},
            }
        }


@router.post(
    "/sites/{site_id}/devices", tags=["Devices"], response_model=Dict[str, str]
)
async def create_device(
    site_id: str, device_request: CreateDeviceRequest
) -> Dict[str, str]:
    """Create a new device for a site."""
    try:
        db_service = await get_database_service()

        # Get site
        site = await db_service.get_site_by_site_id(site_id)
        if not site:
            raise HTTPException(status_code=404, detail=f"Site {site_id} not found")

        # Create device
        device = await db_service.create_device(
            device_id=device_request.device_id,
            name=device_request.name,
            device_type=device_request.device_type,
            site_id=int(site.id),
            ip_address=device_request.ip_address,
            config=device_request.config,
        )

        logger.info(f"Created device {device.device_id} for site {site_id}")
        return {
            "message": f"Device {device.device_id} created successfully",
            "device_id": str(device.device_id),
            "site_id": site_id,
        }

    except HTTPException:
        raise
    except Exception as e:
        logger.error(f"Failed to create device: {e}", exc_info=True)
        raise HTTPException(
            status_code=500, detail="Failed to create device. Please check server logs."
        )


@router.get("/device", tags=["Devices"])
async def list_device() -> Dict[str, List[Dict]]:
<<<<<<< HEAD
    """List all devics."""
=======
    """List all devices."""
>>>>>>> 6e8fb867
    try:
        db_service = await get_database_service()

        # For demo, we'll create a simple query (in real app, add pagination)
        from sqlalchemy import select

        from homepot.models import Device

        async with db_service.get_session() as session:
            result = await session.execute(
                select(Device)
                .where(Device.is_active.is_(True))
                .order_by(Device.created_at.desc())
            )
            devices = result.scalars().all()

            device_list = []
            for device in devices:
                device_list.append(
                    {
                        "site_id": device.site_id,
                        "device_id": device.device_id,
                        "name": device.name,
                        "ip_address": device.ip_address,
                        "created_at": (
                            device.created_at.isoformat() if device.created_at else None
                        ),
                    }
                )

            return {"devices": device_list}

    except Exception as e:
        logger.error(f"Failed to list device: {e}", exc_info=True)
        raise HTTPException(
            status_code=500, detail="Failed to list device. Please check server logs."
        )


@router.get("/device/{device_id}", tags=["Devices"])
async def get_device(device_id: str) -> Dict[str, Any]:
<<<<<<< HEAD
    """Get a specific Device by device_id."""
    try:
        db_service = await get_database_service()

        # Look up site by device_id
=======
    """Get a specific device by device_id."""
    try:
        db_service = await get_database_service()

        # Look up device by device_id
>>>>>>> 6e8fb867
        device = await db_service.get_device_by_device_id(device_id)

        if not device:
            raise HTTPException(
                status_code=404, detail=f"Device '{device_id}' not found"
            )

        return {
            "site_id": device.site_id,
            "device_id": device.device_id,
            "name": device.name,
            "ip_address": device.ip_address,
            "created_at": device.created_at.isoformat() if device.created_at else None,
            "updated_at": device.updated_at.isoformat() if device.updated_at else None,
        }

    except HTTPException:
        raise
    except Exception as e:
        logger.error(f"Failed to get Device {device_id}: {e}", exc_info=True)
        raise HTTPException(
            status_code=500, detail="Failed to get Device. Please check server logs."
<<<<<<< HEAD
        )


@router.get("/devices/{site_id}", tags=["Devices"])
async def get_device_site_id(site_id: int) -> List[Dict[str, Any]]:
    """Get a specific Device by site_id."""
    try:
        db_service = await get_database_service()

        # Look up site by device_id
        device = await db_service.get_device_by_site_id(site_id)

        if not device:
            raise HTTPException(
                status_code=404, detail=f"site_id '{site_id}' not found"
            )

        return [
            {
                "site_id": d.site_id,
                "device_id": d.device_id,
                "name": d.name,
                "ip_address": d.ip_address,
                # "created_at": d.created_at.isoformat() if device.created_at else None,
                # "updated_at": d.updated_at.isoformat() if device.updated_at else None,
            }
            for d in device
        ]

    except HTTPException:
        raise
    except Exception as e:
        logger.error(f"Failed to get Device {site_id}: {e}", exc_info=True)
        raise HTTPException(
            status_code=500, detail="Failed to get Device. Please check server logs."
=======
>>>>>>> 6e8fb867
        )<|MERGE_RESOLUTION|>--- conflicted
+++ resolved
@@ -86,11 +86,7 @@
 
 @router.get("/device", tags=["Devices"])
 async def list_device() -> Dict[str, List[Dict]]:
-<<<<<<< HEAD
-    """List all devics."""
-=======
     """List all devices."""
->>>>>>> 6e8fb867
     try:
         db_service = await get_database_service()
 
@@ -132,19 +128,11 @@
 
 @router.get("/device/{device_id}", tags=["Devices"])
 async def get_device(device_id: str) -> Dict[str, Any]:
-<<<<<<< HEAD
     """Get a specific Device by device_id."""
     try:
         db_service = await get_database_service()
 
         # Look up site by device_id
-=======
-    """Get a specific device by device_id."""
-    try:
-        db_service = await get_database_service()
-
-        # Look up device by device_id
->>>>>>> 6e8fb867
         device = await db_service.get_device_by_device_id(device_id)
 
         if not device:
@@ -167,7 +155,6 @@
         logger.error(f"Failed to get Device {device_id}: {e}", exc_info=True)
         raise HTTPException(
             status_code=500, detail="Failed to get Device. Please check server logs."
-<<<<<<< HEAD
         )
 
 
@@ -203,6 +190,4 @@
         logger.error(f"Failed to get Device {site_id}: {e}", exc_info=True)
         raise HTTPException(
             status_code=500, detail="Failed to get Device. Please check server logs."
-=======
->>>>>>> 6e8fb867
         )