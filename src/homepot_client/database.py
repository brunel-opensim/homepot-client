"""Database service layer for HOMEPOT Client.

This module provides async database operations and session management
for the HOMEPOT system.
"""

import logging
from contextlib import asynccontextmanager
from typing import Any, AsyncGenerator, Dict, List, Optional

from sqlalchemy.ext.asyncio import AsyncSession, async_sessionmaker, create_async_engine

from homepot_client.config import get_settings
from homepot_client.models import (
    AuditLog,
    Base,
    Device,
    DeviceStatus,
    HealthCheck,
    Job,
    JobStatus,
    Site,
    User,
)

logger = logging.getLogger(__name__)


class DatabaseService:
    """Async database service for HOMEPOT operations."""

    def __init__(self) -> None:
        """Initialize database service."""
        settings = get_settings()

        # Convert SQLite URL to async format
        db_url = settings.database.url
        if db_url.startswith("sqlite://"):
            db_url = db_url.replace("sqlite://", "sqlite+aiosqlite://")
        elif db_url.startswith("postgresql://"):
            db_url = db_url.replace("postgresql://", "postgresql+asyncpg://")

        self.engine = create_async_engine(
            db_url,
            echo=settings.database.echo_sql,
            future=True,
        )

        self.session_maker = async_sessionmaker(
            self.engine,
            class_=AsyncSession,
            expire_on_commit=False,
        )

        self._initialized = False

    async def initialize(self) -> None:
        """Initialize database schema."""
        if self._initialized:
            return

        try:
            async with self.engine.begin() as conn:
                await conn.run_sync(Base.metadata.create_all)

            logger.info("Database initialized successfully")
            self._initialized = True

        except Exception as e:
            logger.error(f"Failed to initialize database: {e}")
            raise

    async def close(self) -> None:
        """Close database connections."""
        await self.engine.dispose()
        logger.info("Database connections closed")

    @asynccontextmanager
    async def get_session(self) -> AsyncGenerator[AsyncSession, None]:
        """Get async database session."""
        async with self.session_maker() as session:
            try:
                yield session
                await session.commit()
            except Exception:
                await session.rollback()
                raise
            finally:
                await session.close()

    # User operations
    async def create_user(
        self,
        username: str,
        email: str,
        hashed_password: str,
        api_key: Optional[str] = None,
        is_admin: bool = False,
    ) -> User:
        """Create a new user."""
        async with self.get_session() as session:
            user = User(
                username=username,
                email=email,
                hashed_password=hashed_password,
                api_key=api_key,
                is_admin=is_admin,
            )
            session.add(user)
            await session.flush()
            await session.refresh(user)
            return user

    async def get_user_by_api_key(self, api_key: str) -> Optional[User]:
        """Get user by API key."""
        from sqlalchemy import select

        async with self.get_session() as session:
            result = await session.execute(
                select(User).where(User.api_key == api_key, User.is_active.is_(True))
            )
            return result.scalar_one_or_none()

    # Site operations
    async def create_site(
        self,
        site_id: str,
        name: str,
        description: Optional[str] = None,
        location: Optional[str] = None,
    ) -> Site:
        """Create a new site."""
        async with self.get_session() as session:
            site = Site(
                site_id=site_id,
                name=name,
                description=description,
                location=location,
            )
            session.add(site)
            await session.flush()
            await session.refresh(site)
            return site

    async def get_site_by_site_id(self, site_id: str) -> Optional[Site]:
        """Get site by site_id."""
        from sqlalchemy import select

        async with self.get_session() as session:
            result = await session.execute(
                select(Site).where(Site.site_id == site_id, Site.is_active.is_(True))
            )
            return result.scalar_one_or_none()

    # Device operations
    async def create_device(
        self,
        device_id: str,
        name: str,
        device_type: str,
        site_id: int,
        ip_address: Optional[str] = None,
        config: Optional[dict] = None,
    ) -> Device:
        """Create a new device."""
        async with self.get_session() as session:
            device = Device(
                device_id=device_id,
                name=name,
                device_type=device_type,
                site_id=site_id,
                ip_address=ip_address,
                config=config,
                status=DeviceStatus.UNKNOWN,
            )
            session.add(device)
            await session.flush()
            await session.refresh(device)
            return device

    async def get_devices_by_site_and_segment(
        self, site_id: int, segment: Optional[str] = None
    ) -> List[Device]:
        """Get devices by site and optional segment."""
        from sqlalchemy import select

        async with self.get_session() as session:
            query = select(Device).where(
                Device.site_id == site_id, Device.is_active.is_(True)
            )

            # For POS scenario: filter by device type if segment specified
            if segment == "pos-terminals":
                query = query.where(Device.device_type == "pos_terminal")

            result = await session.execute(query)
            return list(result.scalars().all())

    async def update_device_status(self, device_id: str, status: DeviceStatus) -> bool:
        """Update device status."""
        from sqlalchemy import update

        async with self.get_session() as session:
            result = await session.execute(
                update(Device)
                .where(Device.device_id == device_id)
                .values(status=status)
            )
<<<<<<< HEAD
            return bool(result.rowcount) if hasattr(result, "rowcount") else False
=======
            row_count: int = getattr(result, "rowcount", 0)
            return row_count > 0
>>>>>>> 5eaf9ce8

    # Job operations
    async def create_job(
        self,
        job_id: str,
        action: str,
        site_id: int,
        created_by: int,
        description: Optional[str] = None,
        device_id: Optional[int] = None,
        segment: Optional[str] = None,
        payload: Optional[dict] = None,
        config_url: Optional[str] = None,
        config_version: Optional[str] = None,
        ttl_seconds: int = 300,
        collapse_key: Optional[str] = None,
        priority: str = "normal",
    ) -> Job:
        """Create a new job."""
        async with self.get_session() as session:
            job = Job(
                job_id=job_id,
                action=action,
                description=description,
                site_id=site_id,
                device_id=device_id,
                segment=segment,
                payload=payload,
                config_url=config_url,
                config_version=config_version,
                ttl_seconds=ttl_seconds,
                collapse_key=collapse_key,
                priority=priority,
                created_by=created_by,
                status=JobStatus.PENDING,
            )
            session.add(job)
            await session.flush()
            await session.refresh(job)
            return job

    async def update_job_status(
        self,
        job_id: str,
        status: JobStatus,
        result: Optional[dict] = None,
        error_message: Optional[str] = None,
    ) -> bool:
        """Update job status and result."""
        from datetime import datetime

        from sqlalchemy import update

        async with self.get_session() as session:
            update_data = {"status": status, "updated_at": datetime.utcnow()}

            if status == JobStatus.COMPLETED and result is not None:
                update_data["result"] = result
                update_data["completed_at"] = datetime.utcnow()
            elif status == JobStatus.FAILED and error_message is not None:
                update_data["error_message"] = error_message
                update_data["completed_at"] = datetime.utcnow()
            elif status == JobStatus.SENT:
                update_data["started_at"] = datetime.utcnow()

            exec_result = await session.execute(
                update(Job).where(Job.job_id == job_id).values(**update_data)
            )
            row_count: int = getattr(exec_result, "rowcount", 0)
            return row_count > 0

    async def get_job_by_id(self, job_id: str) -> Optional[Job]:
        """Get job by job_id with site relationship loaded."""
        from sqlalchemy import select
        from sqlalchemy.orm import selectinload

        async with self.get_session() as session:
            result = await session.execute(
                select(Job).options(selectinload(Job.site)).where(Job.job_id == job_id)
            )
            return result.scalar_one_or_none()

    async def get_pending_jobs(self, limit: int = 10) -> List[Job]:
        """Get pending jobs for processing."""
        from sqlalchemy import select

        async with self.get_session() as session:
            result = await session.execute(
                select(Job)
                .where(Job.status == JobStatus.PENDING)
                .order_by(Job.priority.desc(), Job.created_at.asc())
                .limit(limit)
            )
            return list(result.scalars().all())

    # Health check operations
    async def create_health_check(
        self,
        device_id: Optional[int] = None,
        device_name: Optional[str] = None,
        is_healthy: bool = True,
        response_time_ms: int = 0,
        status_code: int = 200,
        endpoint: str = "/health",
        response_data: Optional[Dict[str, Any]] = None,
    ) -> HealthCheck:
        """Create a new health check record.

        Args:
            device_id: Database ID of the device (optional)
            device_name: Device name/device_id string for lookup (optional)
            is_healthy: Whether the device is healthy
            response_time_ms: Response time in milliseconds
            status_code: HTTP status code
            endpoint: Endpoint that was checked
            response_data: Additional response data
        """
        from sqlalchemy import select

        async with self.get_session() as session:
            # If device_name is provided but device_id is not, look up device_id
            if device_name and device_id is None:
                result = await session.execute(
                    select(Device).where(Device.device_id == device_name)
                )
                device: Optional[Device] = result.scalar_one_or_none()
                if device:
                    device_id = int(device.id)  # type: ignore[arg-type]

            health_check = HealthCheck(
                device_id=device_id,
                is_healthy=is_healthy,
                response_time_ms=response_time_ms,
                status_code=status_code,
                endpoint=endpoint,
                response_data=response_data or {},
            )
            session.add(health_check)
            await session.commit()
            await session.refresh(health_check)
            return health_check

    async def create_audit_log(
        self,
        event_type: str,
        description: str,
        user_id: Optional[int] = None,
        job_id: Optional[int] = None,
        device_id: Optional[int] = None,
        site_id: Optional[int] = None,
        old_values: Optional[Dict[str, Any]] = None,
        new_values: Optional[Dict[str, Any]] = None,
        event_metadata: Optional[Dict[str, Any]] = None,
        ip_address: Optional[str] = None,
        user_agent: Optional[str] = None,
    ) -> AuditLog:
        """Create a new audit log entry."""
        async with self.get_session() as session:
            audit_log = AuditLog(
                event_type=event_type,
                description=description,
                user_id=user_id,
                job_id=job_id,
                device_id=device_id,
                site_id=site_id,
                old_values=old_values,
                new_values=new_values,
                event_metadata=event_metadata,
                ip_address=ip_address,
                user_agent=user_agent,
            )
            session.add(audit_log)
            await session.commit()
            await session.refresh(audit_log)
            return audit_log


# Global database service instance
_db_service: Optional[DatabaseService] = None


async def get_database_service() -> DatabaseService:
    """Get database service singleton."""
    global _db_service
    if _db_service is None:
        _db_service = DatabaseService()
        await _db_service.initialize()
    return _db_service


async def close_database_service() -> None:
    """Close database service."""
    global _db_service
    if _db_service is not None:
        await _db_service.close()
        _db_service = None<|MERGE_RESOLUTION|>--- conflicted
+++ resolved
@@ -206,12 +206,8 @@
                 .where(Device.device_id == device_id)
                 .values(status=status)
             )
-<<<<<<< HEAD
-            return bool(result.rowcount) if hasattr(result, "rowcount") else False
-=======
             row_count: int = getattr(result, "rowcount", 0)
             return row_count > 0
->>>>>>> 5eaf9ce8
 
     # Job operations
     async def create_job(
