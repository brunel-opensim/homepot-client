<<<<<<< HEAD
"""
Imports for the app
"""

from typing import List
from typing import Optional
=======
"""Imports for the app."""

>>>>>>> 31e738a5
from fastapi import FastAPI
from fastapi.middleware.cors import CORSMiddleware

from homepot_client.app.api.API_v1.Api import api_v1_router

# App declaration
app = FastAPI(
    ttitle="HOMEPOT Client API",
    description="REST API for HOMEPOT device management and monitoring",
    version="0.1.0",
    docs_url="/docs",
    redoc_url="/redoc",
    # lifespan=lifespan,
)


# Create tables
# database.CreateTables()


# CORS settings
app.add_middleware(
    CORSMiddleware,
    # allow_origins=config.origins,
    allow_credentials=True,
    allow_methods=["*"],
    allow_headers=["*"],
)


# Add to openAPI documentation
# config.idp.add_swagger_config(app)


# TEST BASE URL API (insecure/test)
@app.get("/")
def root() -> dict:
    """Root endpoint to test if the API is alive."""
    return {"message": "I Am Alive"}


# Incluse all routes from API v1
app.include_router(api_v1_router, prefix="/api/v1")<|MERGE_RESOLUTION|>--- conflicted
+++ resolved
@@ -1,14 +1,5 @@
-<<<<<<< HEAD
-"""
-Imports for the app
-"""
-
-from typing import List
-from typing import Optional
-=======
 """Imports for the app."""
 
->>>>>>> 31e738a5
 from fastapi import FastAPI
 from fastapi.middleware.cors import CORSMiddleware
 
